--- conflicted
+++ resolved
@@ -127,11 +127,7 @@
         type=str,
         action="store",
         dest="train_path",
-<<<<<<< HEAD
         default="../data/train/",
-=======
-        default="/home/lefki/seasfire-ml/data/train/",
->>>>>>> 638aee43
         help="Train set path",
     )
     parser.add_argument(
@@ -141,11 +137,7 @@
         type=str,
         action="store",
         dest="val_path",
-<<<<<<< HEAD
         default="../data/val/",
-=======
-        default="/home/lefki/seasfire-ml/data/test/",
->>>>>>> 638aee43
         help="Validation set path",
     )
     parser.add_argument(
