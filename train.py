#!/usr/bin/env python3

import torch
from tqdm import tqdm
import logging
import os
import torch_geometric
import argparse
import numpy as np
import random
import matplotlib.pyplot as plt

from models import AttentionGNN
from graph_dataset import GraphDataset
from transforms import GraphNormalize
from torchmetrics import AUROC, Accuracy, AveragePrecision, F1Score
from utils import compute_mean_std_per_feature

logger = logging.getLogger(__name__)

device = torch.device("cuda" if torch.cuda.is_available() else "cpu")


def set_seed(seed: int = 42) -> None:
    logger.info("Using random seed={}".format(seed))
    np.random.seed(seed)
    random.seed(seed)
    torch.manual_seed(seed)
    torch.cuda.manual_seed(seed)
    # When running on the CuDNN backend, two further options must be set
    torch.backends.cudnn.deterministic = True
    torch.backends.cudnn.benchmark = False
    # Set a fixed value for the hash seed
    os.environ["PYTHONHASHSEED"] = str(seed)


def train(model, train_loader, epochs, val_loader, task):
    current_max_avg = 0
    best_model = model

    optimizer = model.optimizer

    if task == "binary":
        criterion = torch.nn.CrossEntropyLoss()

        accuracy_train = Accuracy(task="multiclass", num_classes=2).to(device)
        F1_score_train = F1Score(task="multiclass", num_classes=2).to(device)
        avprc_train = AveragePrecision(task="multiclass", num_classes=2).to(device)
        auroc_train = AUROC(task="multiclass", num_classes=2).to(device)

        accuracy_val = Accuracy(task="multiclass", num_classes=2).to(device)
        F1_score_val = F1Score(task="multiclass", num_classes=2).to(device)
        avprc_val = AveragePrecision(task="multiclass", num_classes=2).to(device)
        auroc_val = AUROC(task="multiclass", num_classes=2).to(device)
    elif task == "regression":
        criterion = torch.nn.MSELoss()

    for epoch in range(1, epochs + 1):
        logger.info("Starting Epoch {}".format(epoch))

        model.train()

        logger.info("Epoch {} Training".format(epoch))

        train_predictions = []
        train_labels = []

        for _, data in enumerate(tqdm(train_loader)):
            data = data.to(device)

            preds = model(data.x, data.edge_index, None, None, data.batch)
            y = data.y
            if task == "regression":
                y = y.unsqueeze(1)

            train_predictions.append(preds)
            train_labels.append(y)
            train_loss = criterion(y, preds)

            optimizer.zero_grad()
            train_loss.backward()
            optimizer.step()

            if task == "binary":
                y_class = torch.argmax(y, dim=1)
                accuracy_train.update(preds, y_class)
                F1_score_train.update(preds, y_class)
                avprc_train.update(preds, y_class)
                auroc_train.update(preds, y_class)

        # Validation
        logger.info("Epoch {} Validation".format(epoch))

        val_predictions = []
        val_labels = []

        with torch.no_grad():
            model.eval()

            for _, data in enumerate(tqdm(val_loader)):
                data = data.to(device)

                preds = model(data.x, data.edge_index, None, None, data.batch)
                y = data.y
                if task == "regression":
                    y = y.unsqueeze(1)

                val_predictions.append(preds)
                val_labels.append(y)

                if task == "binary":
                    y_class = torch.argmax(y, dim=1)
                    accuracy_val.update(preds, y_class)
                    F1_score_val.update(preds, y_class)
                    avprc_val.update(preds, y_class)
                    auroc_val.update(preds, y_class)

        train_loss = criterion(torch.cat(train_labels), torch.cat(train_predictions))
        val_loss = criterion(torch.cat(val_labels), torch.cat(val_predictions))

        logger.info("| Train Loss: {:.4f}".format(train_loss))
        logger.info("| Val Loss: {:.4f}".format(val_loss))

        if task == "binary":
            logger.info("| Train Accuracy: {:.4f}".format(accuracy_train.compute()))
            logger.info("| Train F1_score: {:.4f}".format(F1_score_train.compute()))
            logger.info(
                "| Train Average precision: {:.4f}".format(avprc_train.compute())
            )
            logger.info("| Train AUROC: {:.4f}".format(auroc_train.compute()))

            logger.info("| Val Accuracy: {:.4f}".format(accuracy_val.compute()))
            logger.info("| Val F1_score: {:.4f}".format(F1_score_val.compute()))
            logger.info("| Val Average precision: {:.4f}".format(avprc_val.compute()))
            logger.info("| Val AUROC: {:.4f}".format(auroc_val.compute()))

            if avprc_val.compute() > current_max_avg:
                best_model = model

            accuracy_train.reset()
            F1_score_train.reset()
            avprc_train.reset()
            auroc_train.reset()

            accuracy_val.reset()
            F1_score_val.reset()
            avprc_val.reset()
            auroc_val.reset()

    return model, best_model, criterion


def main(args):
    logging.basicConfig(level=logging.INFO)
    logger.addHandler(logging.FileHandler("logs.log"))

    logger.info("Torch version: {}".format(torch.__version__))
    logger.info("Cuda available: {}".format(torch.cuda.is_available()))
    if torch.cuda.is_available():
        logger.info("Torch cuda version: {}".format(torch.version.cuda))

    set_seed(32)

    logger.info("Extracting dataset statistics")
    mean_std_per_feature = compute_mean_std_per_feature(
        GraphDataset(root_dir=args.train_path)
    )
    logger.info("Statistics: {}".format(mean_std_per_feature))

<<<<<<< HEAD
    graphs = []
    # number_of_train_samples = int((len(os.listdir(args.train_path))) / 2)
    for idx in range(0, number_of_train_samples):
        graph = torch.load(os.path.join(args.train_path, "graph_{}.pt".format(idx)))
        graphs.append(graph.x)

    mean_std_tuples = scaler.fit(graphs)
    logger.info("Statistics: {}".format(mean_std_tuples))
=======
    transform = GraphNormalize(
        args.model_name,
        task=args.task,
        mean_std_per_feature=mean_std_per_feature,
        append_position_as_feature=True,
    )
>>>>>>> 18fe84ec

    train_dataset = GraphDataset(
        root_dir=args.train_path,
        transform=transform,
    )
    logger.info("Train dataset length: {}".format(len(train_dataset)))

    train_loader = torch_geometric.loader.DataLoader(
        train_dataset,
        batch_size=args.batch_size,
        shuffle=True,
    )

    val_dataset = GraphDataset(
        root_dir=args.val_path,
        transform=transform,
    )
    val_loader = torch_geometric.loader.DataLoader(
        val_dataset, batch_size=args.batch_size
    )

    logger.info("Building model {}".format(args.model_name))

    if args.task == "binary":
        linear_out_channels = 2
        args.hidden_channels = args.hidden_channels + (linear_out_channels,)
    elif args.task == "regression":
        linear_out_channels = 1
        args.hidden_channels = args.hidden_channels + (linear_out_channels,)

    if args.model_name == "AttentionGNN":
        num_features = train_dataset.num_node_features
        timesteps = args.timesteps
        model = AttentionGNN(
            num_features,
            args.hidden_channels,
            timesteps,
            args.learning_rate,
            args.weight_decay,
            task=args.task,
        ).to(device)
    else:
        raise ValueError("Invalid model")

    logger.info("Starting training")
    model, best_model, criterion = train(
        model=model,
        train_loader=train_loader,
        epochs=args.epochs,
        val_loader=val_loader,
        task=args.task,
    )

    logger.info("Saving model as {}".format(args.model_path))
    model_info = {
        "model": model,
        "criterion": criterion,
        "transform": transform,
        "name": args.model_name,
    }

    best_model_info = {
        "model": model,
        "criterion": criterion,
        "transform": transform,
        "name": args.model_name,
    }

    # Save the entire model to PATH
    torch.save(model_info, args.model_path)

    # Save the entire best model to PATH
    torch.save(best_model_info, "best_" + args.model_path)


if __name__ == "__main__":

    parser = argparse.ArgumentParser(description="Train Models")
    parser.add_argument(
        "-t",
        "--train-path",
        metavar="PATH",
        type=str,
        action="store",
        dest="train_path",
        default="data/train",
        help="Train set path",
    )
    parser.add_argument(
        "-v",
        "--val-path",
        metavar="PATH",
        type=str,
        action="store",
        dest="val_path",
        default="data/val",
        help="Validation set path",
    )
    parser.add_argument(
        "-m",
        "--model_name",
        metavar="KEY",
        type=str,
        action="store",
        dest="model_name",
        default="AttentionGNN",
        help="Model name",
    )
    parser.add_argument(
        "--model-path",
        metavar="PATH",
        type=str,
        action="store",
        dest="model_path",
        default="binary_attention_model.pt",
        help="Path to save the trained model",
    )
    parser.add_argument(
        "--task",
        metavar="KEY",
        type=str,
        action="store",
        dest="task",
        default="binary",
        help="Model task",
    )
    parser.add_argument(
        "-b",
        "--batch-size",
        metavar="KEY",
        type=int,
        action="store",
        dest="batch_size",
        default=32,
        help="Batch size",
    )
    parser.add_argument(
        "--hidden-channels",
        metavar="KEY",
        type=tuple,
        action="store",
        dest="hidden_channels",
        default=(32, 16),
        help="Hidden channels for layer 1 and layer 2 of GCN",
    )
    parser.add_argument(
        "-e",
        "--epochs",
        metavar="KEY",
        type=int,
        action="store",
        dest="epochs",
        default=50,
        help="Epochs",
    )
    parser.add_argument(
        "-ts",
        "--timesteps",
        metavar="KEY",
        type=int,
        action="store",
        dest="timesteps",
        default=12,
        help="Time steps in the past",
    )
    parser.add_argument(
        "-lr",
        "--learning-rate",
        metavar="KEY",
        type=float,
        action="store",
        dest="learning_rate",
        default=1e-3,
        help="Learning rate",
    )
    parser.add_argument(
        "-w",
        "--weight-decay",
        metavar="KEY",
        type=float,
        action="store",
        dest="weight_decay",
        default=5e-4,
        help="Weight decay",
    )
    args = parser.parse_args()
    main(args)<|MERGE_RESOLUTION|>--- conflicted
+++ resolved
@@ -167,23 +167,12 @@
     )
     logger.info("Statistics: {}".format(mean_std_per_feature))
 
-<<<<<<< HEAD
-    graphs = []
-    # number_of_train_samples = int((len(os.listdir(args.train_path))) / 2)
-    for idx in range(0, number_of_train_samples):
-        graph = torch.load(os.path.join(args.train_path, "graph_{}.pt".format(idx)))
-        graphs.append(graph.x)
-
-    mean_std_tuples = scaler.fit(graphs)
-    logger.info("Statistics: {}".format(mean_std_tuples))
-=======
     transform = GraphNormalize(
         args.model_name,
         task=args.task,
         mean_std_per_feature=mean_std_per_feature,
         append_position_as_feature=True,
     )
->>>>>>> 18fe84ec
 
     train_dataset = GraphDataset(
         root_dir=args.train_path,
