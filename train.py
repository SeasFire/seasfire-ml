#!/usr/bin/env python3
import logging
import os
import argparse
import numpy as np
import pickle as pkl
import random
from tqdm import tqdm

import torch
import torch_geometric
from torch_geometric.data import Data
from torchmetrics import AUROC, Accuracy, AveragePrecision, F1Score
from models import AttentionGNN, GRUModel
from graph_dataset import GraphDataset
from transforms import GraphNormalize, ToCentralNodeAndNormalize
from utils import compute_mean_std_per_feature


logger = logging.getLogger(__name__)
device = torch.device("cuda" if torch.cuda.is_available() else "cpu")


def set_seed(seed: int = 42) -> None:
    logger.info("Using random seed={}".format(seed))
    np.random.seed(seed)
    random.seed(seed)
    torch.manual_seed(seed)
    torch.cuda.manual_seed(seed)
    # When running on the CuDNN backend, two further options must be set
    torch.backends.cudnn.deterministic = True
    torch.backends.cudnn.benchmark = False
    # Set a fixed value for the hash seed
    os.environ["PYTHONHASHSEED"] = str(seed)


def train(model, train_loader, epochs, val_loader, task):
    train_metrics_dict = {
        "Accuracy": [],
        "F1Score": [],
        "AveragePrecision": [],
        "AUROC": [],
        "Loss": [],
    }
    val_metrics_dict = {
        "Accuracy": [],
        "F1Score": [],
        "AveragePrecision": [],
        "AUROC": [],
        "Loss": [],
    }

    current_max_avg = 0
    current_best_epoch = 0
    best_model = model

    optimizer = model.optimizer

    if task == "binary":
        criterion = torch.nn.CrossEntropyLoss()

        train_metrics = [
            Accuracy(task="multiclass", num_classes=2).to(device),
            F1Score(task="multiclass", num_classes=2, average="macro").to(device),
            AveragePrecision(task="multiclass", num_classes=2).to(device),
            AUROC(task="multiclass", num_classes=2).to(device),
        ]

        val_metrics = [
            Accuracy(task="multiclass", num_classes=2).to(device),
            F1Score(task="multiclass", num_classes=2, average="macro").to(device),
            AveragePrecision(task="multiclass", num_classes=2).to(device),
            AUROC(task="multiclass", num_classes=2).to(device),
        ]
    elif task == "regression":
        criterion = torch.nn.MSELoss()

    for epoch in range(1, epochs + 1):
        logger.info("Starting Epoch {}".format(epoch))

        model.train()

        logger.info("Epoch {} Training".format(epoch))

        train_predictions = []
        train_labels = []

        for _, data in enumerate(tqdm(train_loader)):

            if isinstance(data, Data):
                data = data.to(device)
                x = data.x
                y = data.y
                edge_index = data.edge_index
                batch = data.batch
            else:
                x = data[0].to(device)
                y = data[1].to(device)
                edge_index = None
                batch = None

            preds = model(x, edge_index, None, None, batch)
            if task == "regression":
                y = y.unsqueeze(1)

            train_predictions.append(preds)
            train_labels.append(y)
            train_loss = criterion(y, preds)

            optimizer.zero_grad()
            train_loss.backward()
            optimizer.step()

            if task == "binary":
                y_class = torch.argmax(y, dim=1)
                for metric in train_metrics:
                    metric.update(preds, y_class)

        # Validation
        logger.info("Epoch {} Validation".format(epoch))

        val_predictions = []
        val_labels = []

        with torch.no_grad():
            model.eval()

            for _, data in enumerate(tqdm(val_loader)):
                if isinstance(data, Data):
                    data = data.to(device)
                    x = data.x
                    y = data.y
                    edge_index = data.edge_index
                    batch = data.batch
                else:
                    x = data[0].to(device)
                    y = data[1].to(device)
                    edge_index = None
                    batch = None

                preds = model(x, edge_index, None, None, batch)
                if task == "regression":
                    y = y.unsqueeze(1)

                val_predictions.append(preds)
                val_labels.append(y)

                if task == "binary":
                    y_class = torch.argmax(y, dim=1)
                    for metric in val_metrics:
                        metric.update(preds, y_class)

        train_loss = criterion(torch.cat(train_labels), torch.cat(train_predictions))
        val_loss = criterion(torch.cat(val_labels), torch.cat(val_predictions))

        logger.info("| Train Loss: {:.4f}".format(train_loss))
        logger.info("| Val Loss: {:.4f}".format(val_loss))

        if task == "binary":
            for metric, key in zip(train_metrics, train_metrics_dict.keys()):
                temp = metric.compute()
                logger.info("| Train " + key + ": {:.4f}".format(temp))
                train_metrics_dict[key].append(temp.cpu().detach().numpy())
                metric.reset()

            for metric, key in zip(val_metrics, val_metrics_dict.keys()):
                temp = metric.compute()
                logger.info("| Val " + key + ": {:.4f}".format(temp))
                val_metrics_dict[key].append(temp.cpu().detach().numpy())
                metric.reset()

            if val_metrics_dict["AveragePrecision"][epoch - 1] > current_max_avg:
                best_model = model
                current_max_avg = val_metrics_dict["AveragePrecision"][epoch - 1]
                current_best_epoch = epoch

        train_metrics_dict["Loss"].append(train_loss.cpu().detach().numpy())
        val_metrics_dict["Loss"].append(val_loss.cpu().detach().numpy())

    with open("train_metrics.pkl", "wb") as file:
        pkl.dump(train_metrics_dict, file)
    with open("val_metrics.pkl", "wb") as file:
        pkl.dump(val_metrics_dict, file)

    return model, best_model, criterion, current_best_epoch


def main(args):
    logging.basicConfig(level=logging.INFO)
    logger.addHandler(logging.FileHandler("logs.log"))

    logger.info("Torch version: {}".format(torch.__version__))
    logger.info("Cuda available: {}".format(torch.cuda.is_available()))
    if torch.cuda.is_available():
        logger.info("Torch cuda version: {}".format(torch.version.cuda))

    set_seed(32)

    logger.info("Extracting dataset statistics")
    mean_std_per_feature = compute_mean_std_per_feature(
        GraphDataset(root_dir=args.train_path)
    )
    logger.info("Statistics: {}".format(mean_std_per_feature))

<<<<<<< HEAD
    transform = GraphNormalize(
        args.model_name,
        task=args.task,
        target_month = args.target_month,
        mean_std_per_feature=mean_std_per_feature,
        append_position_as_feature=True,
    )
=======
    if args.model_name == "AttentionGNN":
        loader_class = torch_geometric.loader.DataLoader
        transform = GraphNormalize(
            args.model_name,
            task=args.task,
            mean_std_per_feature=mean_std_per_feature,
            append_position_as_feature=True,
        )
    elif args.model_name == "GRU":
        loader_class = torch.utils.data.DataLoader
        transform = ToCentralNodeAndNormalize(
            args.model_name,
            task=args.task,
            mean_std_per_feature=mean_std_per_feature,
            append_position_as_feature=True,
        )
    else:
        raise ValueError("Invalid model")
>>>>>>> 75db4829

    train_dataset = GraphDataset(
        root_dir=args.train_path,
        transform=transform,
    )
    logger.info("Train dataset length: {}".format(len(train_dataset)))

    train_loader = loader_class(
        train_dataset,
        batch_size=args.batch_size,
        shuffle=True,
    )

    val_dataset = GraphDataset(
        root_dir=args.val_path,
        transform=transform,
    )
    val_loader = loader_class(val_dataset, batch_size=args.batch_size)

    logger.info("Building model {}".format(args.model_name))

    if args.task == "binary":
        linear_out_channels = 2
        args.hidden_channels = args.hidden_channels + (linear_out_channels,)
    elif args.task == "regression":
        linear_out_channels = 1
        args.hidden_channels = args.hidden_channels + (linear_out_channels,)

    num_features = train_dataset.num_node_features
    timesteps = args.timesteps

    if args.model_name == "AttentionGNN":
        model = AttentionGNN(
            num_features,
            args.hidden_channels,
            timesteps,
            args.learning_rate,
            args.weight_decay,
            task=args.task,
        ).to(device)
    elif args.model_name == "GRU":
        model = GRUModel(
            num_features,
            args.hidden_channels,
            timesteps,
            args.learning_rate,
            args.weight_decay,
            task=args.task,
        )
    else:
        raise ValueError("Invalid model")

    logger.info("Starting training")
    model, best_model, criterion, current_best_epoch = train(
        model=model,
        train_loader=train_loader,
        epochs=args.epochs,
        val_loader=val_loader,
        task=args.task,
    )

    logger.info("Saving model as {}".format(args.model_path))
    model_info = {
        "model": model,
        "criterion": criterion,
        "transform": transform,
        "name": args.model_name,
    }

    best_model_info = {
        "model": model,
        "criterion": criterion,
        "transform": transform,
        "name": args.model_name,
    }

    # Save the entire model to PATH
    torch.save(model_info, args.model_path)

    # Save the entire best model to PATH
    torch.save(best_model_info, "best_" + args.model_path)

    print("Best epoch: ", current_best_epoch)


if __name__ == "__main__":

    parser = argparse.ArgumentParser(description="Train Models")
    parser.add_argument(
        "-t",
        "--train-path",
        metavar="PATH",
        type=str,
        action="store",
        dest="train_path",
        default="data/test2",
        help="Train set path",
    )
    parser.add_argument(
        "-v",
        "--val-path",
        metavar="PATH",
        type=str,
        action="store",
        dest="val_path",
        default="data/val",
        help="Validation set path",
    )
    parser.add_argument(
        "-m",
        "--model-name",
        metavar="KEY",
        type=str,
        action="store",
        dest="model_name",
        default="AttentionGNN",
        help="Model name",
    )
    parser.add_argument(
        "--model-path",
        metavar="PATH",
        type=str,
        action="store",
        dest="model_path",
        default="binary_attention_model.pt",
        help="Path to save the trained model",
    )
    parser.add_argument(
        "--task",
        metavar="KEY",
        type=str,
        action="store",
        dest="task",
        default="binary",
        help="Model task",
    )
    parser.add_argument(
        "-b",
        "--batch-size",
        metavar="KEY",
        type=int,
        action="store",
        dest="batch_size",
        default=32,
        help="Batch size",
    )
    parser.add_argument(
        "--hidden-channels",
        metavar="KEY",
        type=tuple,
        action="store",
        dest="hidden_channels",
        default=(32, 16),
        help="Hidden channels for layer 1 and layer 2 of GCN",
    )
    parser.add_argument(
        "-e",
        "--epochs",
        metavar="KEY",
        type=int,
        action="store",
        dest="epochs",
        default=150,
        help="Epochs",
    )
    parser.add_argument(
        "--target-month",
        metavar="KEY",
        type=int,
        action="store",
        dest="target_month",
        default=1,
        help="Target month",
    )
    parser.add_argument(
        "-ts",
        "--timesteps",
        metavar="KEY",
        type=int,
        action="store",
        dest="timesteps",
        default=12,
        help="Time steps in the past",
    )
    parser.add_argument(
        "-lr",
        "--learning-rate",
        metavar="KEY",
        type=float,
        action="store",
        dest="learning_rate",
        default=5e-4,
        help="Learning rate",
    )
    parser.add_argument(
        "-w",
        "--weight-decay",
        metavar="KEY",
        type=float,
        action="store",
        dest="weight_decay",
        default=5e-4,
        help="Weight decay",
    )
    args = parser.parse_args()
    main(args)<|MERGE_RESOLUTION|>--- conflicted
+++ resolved
@@ -202,20 +202,12 @@
     )
     logger.info("Statistics: {}".format(mean_std_per_feature))
 
-<<<<<<< HEAD
-    transform = GraphNormalize(
-        args.model_name,
-        task=args.task,
-        target_month = args.target_month,
-        mean_std_per_feature=mean_std_per_feature,
-        append_position_as_feature=True,
-    )
-=======
     if args.model_name == "AttentionGNN":
         loader_class = torch_geometric.loader.DataLoader
         transform = GraphNormalize(
             args.model_name,
             task=args.task,
+            target_month = args.target_month,
             mean_std_per_feature=mean_std_per_feature,
             append_position_as_feature=True,
         )
@@ -224,12 +216,12 @@
         transform = ToCentralNodeAndNormalize(
             args.model_name,
             task=args.task,
+            target_month = args.target_month,
             mean_std_per_feature=mean_std_per_feature,
             append_position_as_feature=True,
         )
     else:
         raise ValueError("Invalid model")
->>>>>>> 75db4829
 
     train_dataset = GraphDataset(
         root_dir=args.train_path,
