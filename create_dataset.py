#!/usr/bin/env python3

import argparse
import logging
import os
from tqdm import tqdm
import xarray as xr
import numpy as np
import pandas as pd
import matplotlib.pyplot as plt
import torch
from torch_geometric.data import Data

logger = logging.getLogger(__name__)

OCI_BOUNDING_BOXES = {
    "oci_nao": [
        {
            "min_lat": 20.0,
            "max_lat": 55.0,
            "min_lon": -90,
            "max_lon": 60.0,
        },
        {
            "min_lat": 55.0,
            "max_lat": 90.0,
            "min_lon": -90.0,
            "max_lon": 60.0,
        },
    ],
    "oci_nina34_anom": [
        {
            "min_lat": -170.0,
            "max_lat": 120.0,
            "min_lon": -5.0,
            "max_lon": 5.0,
        }
    ],
    "oci_pdo": [
        {
            "min_lat": 20.0,
            "max_lat": 70.0,
            "min_lon": 115.0,
            "max_lon": 250.0,
        }
    ],
    "oci_pna": [
        {
            "min_lat": 20.0,
            "max_lat": 80.0,
            "min_lon": -60.0,
            "max_lon": 120.0,
        }
    ],
    "oci_soi": [
        {
            "min_lat": -18.625,
            "max_lat": -16.375,
            "min_lon": -150.875,
            "max_lon": -148.625,
        },
        {
            "min_lat": -13.625,
            "max_lat": -11.375,
            "min_lon": -132.125,
            "max_lon": -129.875,
        },
    ],
    "oci_wp": [
        {
            "min_lat": 50.0,
            "max_lat": 70.0,
            "min_lon": -150.0,
            "max_lon": 140.0,
        },
        {
            "min_lat": 25.0,
            "max_lat": 40.0,
            "min_lon": -150.0,
            "max_lon": 140.0,
        },
    ],
}


class DatasetBuilder:
    def __init__(
        self,
        cube_path,
        cube_resolution,
        output_folder,
        split,
        positive_samples_threshold,
        negative_samples_threshold,
        first_sample_index,
        seed,
        target_shift,
        target_length,
    ):
        self._cube_path = cube_path
        self._input_vars = [
            "lst_day",
            "mslp",
            "ndvi",
            "pop_dens",
            "rel_hum",
            "ssrd",
            "sst",
            "t2m_mean",
            "tp",
            "vpd",
        ]

        # one of gwis_ba, BurntArea, frpfire, co2fire, FCCI_BA, co2fire
        self._target_var = "gwis_ba"
        logger.info("Using target variable: {}".format(self._target_var))

        logger.info("Using seed: {}".format(seed))
        self._seed = seed
        self._rng = np.random.default_rng(self._seed)

        if cube_resolution not in ["100km", "25km"]:
            raise ValueError("Wrong cube resolution")
        self._cube_resolution = cube_resolution
        logger.info("Using cube resolution: {}".format(self._cube_resolution))

        if cube_resolution == "25km":
            self._sp_res = 0.25
            self._lat_min = -89.875
            self._lat_max = 89.875
            self._lon_min = -179.875
            self._lon_max = 179.875
        else:
            self._sp_res = 1
            self._lat_min = -89.5
            self._lat_max = 89.5
            self._lon_min = -179.5
            self._lon_max = 179.5

        # validate split
        if split not in ["train", "test", "val"]:
            raise ValueError("Wrong split type")
        self._split = split
        logger.info("Using split: {}".format(self._split))

        # create output split folder
        self._output_folder = os.path.join(output_folder, self._split)
        for folder in [self._output_folder]:
            logger.info("Creating output folder {}".format(folder))
            if not os.path.exists(folder):
                os.makedirs(folder)

        # open zarr and display basic info
        logger.info("Opening zarr file: {}".format(self._cube_path))
        self._cube = xr.open_zarr(self._cube_path, consolidated=False)
        logger.info("Cube: {}".format(self._cube))
        logger.info("Vars: {}".format(self._cube.data_vars))

        self._oci_input_vars = [
            "oci_censo",
            "oci_ea",
            "oci_epo",
            "oci_gmsst",
            "oci_nao",
            "oci_nina34_anom",
            "oci_pdo",
            "oci_pna",
            "oci_soi",
            "oci_wp",
        ]
        self._oci_locations = self._vertices_per_oci()

        # for oci_var in self._oci_input_vars:
        #     logger.debug(
        #         "Oci name {}, description: {}".format(
        #             oci_var, self._cube[oci_var].description
        #         )
        #     )
        # print(self._cube.longitude.values)
        # for x in self._cube.longitude.values:
        #     print(x)
        # print(self._cube.latitude.values)
        # for x in self._cube.longitude.values:
        #     print(x)

        # positive example threshold (fire)
        self._positive_samples_threshold = positive_samples_threshold
        # negative examples threshold (no fire)
        self._negative_samples_threshold = negative_samples_threshold
        if self._negative_samples_threshold > self._positive_samples_threshold:
            self._negative_samples_threshold = self._positive_samples_threshold

        # sample index to start generation
        self._first_sample_index = first_sample_index

        self._number_of_train_years = 16
        self._days_per_week = 8
        self._timeseries_weeks = 48
        self._aggregation_in_weeks = 4  # aggregate per month
        self._target_shift = target_shift  # in weeks, e.g. 0
        self._target_length = target_length  # in weeks, e.g. 4
        self._year_in_weeks = 48

        logger.info(
            "Target period weeks in the future: [{},{}]".format(
                self._target_shift, self._target_shift + self._target_length
            )
        )

        # split time periods
        self._time_train = (
            self._timeseries_weeks,
            self._year_in_weeks * self._number_of_train_years
            - (self._target_shift + self._target_length),
        )  # 46 - 778 (782-0-4) week -> 17 years
        logger.info("Train time in weeks: {}".format(self._time_train))

        self._time_val = (
            self._year_in_weeks * self._number_of_train_years + self._timeseries_weeks,
            self._year_in_weeks * self._number_of_train_years
            + 2 * self._timeseries_weeks,
        )  # 782+46 - 782+2*46 week -> 2 years
        logger.info("Val time in weeks: {}".format(self._time_val))

        self._time_test = (
            self._year_in_weeks * self._number_of_train_years
            + 2 * self._timeseries_weeks,
            918 - (self._target_shift + self._target_length),
        )  # 828 (782+46) - 914 (918-0-4) week -> 2 years
        logger.info("Test time in weeks: {}".format(self._time_test))

        if self._split == "train":
            self._start_time, self._end_time = self._time_train
        elif self._split == "val":
            self._start_time, self._end_time = self._time_val
        elif self._split == "test":
            self._start_time, self._end_time = self._time_test
        else:
            raise ValueError("Invalid split type")

    def _get_oci_features(
        self,
        center_time,
    ):
        """Get the OCI features for a certain timerange"""
        first_week = center_time - np.timedelta64(
            self._timeseries_weeks * self._days_per_week, "D"
        )
        aggregation_in_days = "{}D".format(
            self._aggregation_in_weeks * self._days_per_week
        )
        points_oci_vars = self._cube[self._oci_input_vars].sel(
            time=slice(first_week, center_time)
        )
        points_oci_vars = points_oci_vars.resample(
            time=aggregation_in_days, closed="left"
        ).mean(skipna=True)
        return points_oci_vars

    def create_sample(
        self,
        center_lat,
        center_lon,
        center_time,
        ground_truth,
        small_radius=2,
        medium_radius=4,
    ):
        logger.info(
            "Creating sample for center_lat={}, center_lon={}, center_time={}".format(
                center_lat, center_lon, center_time
            )
        )

        # Initialize basic graph representation
        vertices = []
        vertices_idx = {}
        edges = []

        # Create a small grid graph around the center vertex (small radius).
        grid = list(
            map(
                self._normalize_lat_lon,
                self._create_neighbors(
                    (center_lat, center_lon), include_self=True, radius=small_radius
                ),
            )
        )
        for cur in grid:
            cur_vertex = (cur[0], cur[1])
            vertices_idx[cur_vertex] = len(vertices)
            vertices.append(cur_vertex)

        # Create small grid edges
        for lat_inc in range(-small_radius, small_radius + 1):
            for lon_inc in range(-small_radius, small_radius + 1):
                # vertex that we care about
                cur = (
                    center_lat + lat_inc * self._sp_res,
                    center_lon + lon_inc * self._sp_res,
                )
                cur_idx = vertices_idx[(cur[0], cur[1])]
                # logger.info("cur = {}, cur_idx={}".format(cur, cur_idx))

                # 1-hop neighbors
                cur_neighbors = self._create_neighbors(
                    cur, radius=1, include_self=False
                )
                # logger.info("cur 1-neighbors = {}".format(cur_neighbors))

                # 1-hop neighbors inside our bounding box from the center vertex
                cur_neighbors_bb = [
                    neighbor
                    for neighbor in cur_neighbors
                    if self._in_bounding_box(
                        neighbor,
                        center_lat_lon=(center_lat, center_lon),
                        radius=small_radius,
                    )
                ]
                cur_neighbors_bb = list(map(self._normalize_lat_lon, cur_neighbors_bb))
                cur_neighbors_bb_idx = [
                    vertices_idx[(x[0], x[1])] for x in cur_neighbors_bb
                ]
                # logger.info("cur 1-neighbors in bb = {}".format(cur_neighbors_bb))
                # logger.info("cur_idx 1-neighbors in bb = {}".format(cur_neighbors_bb_idx))

                for neighbor_idx in cur_neighbors_bb_idx:
                    # add only one direction, the other will be added by the other vertex
                    edges.append((cur_idx, neighbor_idx))

        # Create medium radius periphery
        periphery_vertices = self._create_periphery_neighbors(
            (center_lat, center_lon), radius=medium_radius, normalize=True
        )
        center_idx = vertices_idx[(center_lat, center_lon)]
        for cur_p_vertex in periphery_vertices:
            vertices_idx[cur_p_vertex] = len(vertices)
            cur_p_vertex_idx = len(vertices)
            vertices.append(cur_p_vertex)

            edges.append((center_idx, cur_p_vertex_idx))
            edges.append((cur_p_vertex_idx, center_idx))

            cur_p_neighbors = self._create_neighbors(
                cur_p_vertex, radius=1, include_self=False, normalize=True
            )
            for cur_p_neighbor in cur_p_neighbors:
                vertices_idx[cur_p_neighbor] = len(vertices)
                cur_p_neighbor_idx = len(vertices)
                vertices.append(cur_p_neighbor)

                edges.append((cur_p_vertex_idx, cur_p_neighbor_idx))
                edges.append((cur_p_neighbor_idx, cur_p_vertex_idx))

        vertex_features, vertex_positions = self._compute_local_vertices_features(
            vertices, center_lat, center_lon, center_time, small_radius, medium_radius
        )

        # Create long range vertices to OCI
        for cur_oci_vertex in self._oci_locations:
            logger.debug("Oci = {}".format(cur_oci_vertex))
            vertices_idx[cur_oci_vertex] = len(vertices)
            cur_oci_vertex_idx = len(vertices)
            vertices.append(cur_oci_vertex_idx)

            oci_features, oci_positions = self._compute_vertex_features(
                cur_oci_vertex[0], cur_oci_vertex[1], center_time
            )
            vertex_features.extend(oci_features)
            vertex_positions.extend(oci_positions)

            edges.append((center_idx, cur_oci_vertex_idx))
            edges.append((cur_oci_vertex_idx, center_idx))

            cur_oci_vertex_neighbors = self._create_neighbors(
                cur_oci_vertex, radius=1, include_self=False, normalize=True
            )

            for cur_oci_vertex_neighbor in cur_oci_vertex_neighbors:
                vertices_idx[cur_oci_vertex_neighbor] = len(vertices)
                cur_oci_vertex_neighbor_idx = len(vertices)
                vertices.append(cur_oci_vertex_neighbor)

                oci_features, oci_positions = self._compute_vertex_features(
                    cur_oci_vertex_neighbor[0], cur_oci_vertex_neighbor[1], center_time
                )
                vertex_features.extend(oci_features)
                vertex_positions.extend(oci_positions)

                edges.append((cur_oci_vertex_idx, cur_oci_vertex_neighbor_idx))
                edges.append((cur_oci_vertex_neighbor_idx, cur_oci_vertex_idx))

        vertex_features = np.array(vertex_features)
        vertex_features = torch.from_numpy(vertex_features).type(torch.float32)
        vertex_positions = np.array(vertex_positions)
        vertex_positions = torch.from_numpy(vertex_positions).type(torch.float32)

        graph_level_ground_truth = torch.from_numpy(np.array([ground_truth])).type(
            torch.float32
        )

        # Create edge index tensor
        sources, targets = zip(*edges)
        edge_index = torch.tensor([sources, targets], dtype=torch.long)
        logger.debug("Computed edge tensor= {}".format(edge_index))

        return Data(
            x=vertex_features,
            y=graph_level_ground_truth,
            edge_index=edge_index,
            pos=vertex_positions,
        )

    def _compute_local_vertices_features(
        self,
        vertices,
        center_lat,
        center_lon,
        center_time,
        small_radius=2,
        medium_radius=4,
    ):
        first_week = center_time - np.timedelta64(
            self._timeseries_weeks * self._days_per_week, "D"
        )

        aggregation_in_days = "{}D".format(
            self._aggregation_in_weeks * self._days_per_week
        )
        logger.debug("Using aggregation period in days: {}".format(aggregation_in_days))

        max_radius = max(medium_radius + 1, small_radius + 1)
        lat_slice = slice(
            center_lat + max_radius * self._sp_res,
            center_lat - max_radius * self._sp_res,
        )
        lon_slice = slice(
            center_lon - max_radius * self._sp_res,
            center_lon + max_radius * self._sp_res,
        )

        points_input_vars = self._cube[self._input_vars].sel(
            latitude=lat_slice, longitude=lon_slice, time=slice(first_week, center_time)
        )

        points_input_vars = points_input_vars.resample(
            time=aggregation_in_days, closed="left"
        ).mean(skipna=True)

        # Create vertex feature tensors
        vertices_input_vars = points_input_vars.stack(vertex=("latitude", "longitude"))
        vertex_features = []
        vertex_positions = []
        for vertex in vertices:
            # get all input vars and append lat-lon
            v_features = (
                vertices_input_vars.sel(vertex=vertex)
                .to_array(dim="variable", name=None)
                .values
            )
            v_position = [
                np.cos(vertex[0]),
                np.sin(vertex[0]),
                np.cos(vertex[1]),
                np.sin(vertex[1]),
            ]
            vertex_features.append(v_features)
            vertex_positions.append(v_position)

        return vertex_features, vertex_positions

    def _compute_vertex_features(
        self,
        vertex_lat,
        vertex_lon,
        vertex_time,
    ):
        logger.debug(
            "Computing oci features for ({},{},{})".format(
                vertex_lat, vertex_lon, vertex_time
            )
        )
        first_week = vertex_time - np.timedelta64(
            self._timeseries_weeks * self._days_per_week, "D"
        )
        aggregation_in_days = "{}D".format(
            self._aggregation_in_weeks * self._days_per_week
        )
        logger.debug("Using aggregation period in days: {}".format(aggregation_in_days))

        points_input_vars = self._cube[self._input_vars].sel(
            latitude=vertex_lat,
            longitude=vertex_lon,
            time=slice(first_week, vertex_time),
        )

        points_input_vars = points_input_vars.resample(
            time=aggregation_in_days, closed="left"
        ).mean(skipna=True)

        # Create vertex feature tensors
        vertex_features = []
        vertex_positions = [
            [
                np.cos(vertex_lat),
                np.sin(vertex_lat),
                np.cos(vertex_lon),
                np.sin(vertex_lon),
            ]
        ]
        v_features = points_input_vars.to_array(dim="variable", name=None).values
        vertex_features.append(v_features)

        return vertex_features, vertex_positions

    def generate_samples_lists(self, min_lon, min_lat, max_lon, max_lat):
        logger.info("Generating sample list for split={}".format(self._split))
        logger.info(
            "Generating from week={} to week={}".format(
                self._start_time, self._end_time
            )
        )

        # define sample region
        sample_region = self._cube.sel(
            latitude=slice(max_lat, min_lat), longitude=slice(min_lon, max_lon)
        ).isel(time=slice(self._start_time, self._end_time))

        # find target variable in region
        sample_region_gwsi_ba_values = sample_region.gwis_ba.values

        # compute area in sample region and add time dimension
        sample_region_area = (
            self._cube["area"]
            .sel(latitude=slice(max_lat, min_lat), longitude=slice(min_lon, max_lon))
            .expand_dims(dim={"time": sample_region.time}, axis=0)
        )

        # Convert area in hectars
        sample_region_area_values = sample_region_area.values / 10000.0
        logger.info(
            "Unique area values: {}".format(np.unique(sample_region_area_values))
        )

        # compute target variable per area and apply threshold
        sample_region_gwsi_ba_per_area = (
            sample_region_gwsi_ba_values / sample_region_area_values
        )
        sample_region_gwsi_ba_per_area_above_threshold = (
            sample_region_gwsi_ba_per_area > self._positive_samples_threshold
        )
        sample_len_above_threshold = np.sum(
            sample_region_gwsi_ba_per_area_above_threshold
        )
        logger.info("Samples above threshold={}".format(sample_len_above_threshold))

        # Percentage of burnt area to all grid area without Wetlands, permanent snow_ice and water bodies
        # grid_area_land = (self._cube.area.sel(latitude=lat_inc, longitude=lon_inc).values
        #                   -(self._cube.lccs_class_4.sel(latitude=lat_inc, longitude=lon_inc).isel(time=58).values * self._cube.area.sel(latitude=lat_inc, longitude=lon_inc).values/100.0)
        #                   -(self._cube.lccs_class_7.sel(latitude=lat_inc, longitude=lon_inc).isel(time=58).values * self._cube.area.sel(latitude=lat_inc, longitude=lon_inc).values/100.0)
        #                   -(self._cube.lccs_class_8.sel(latitude=lat_inc, longitude=lon_inc).isel(time=58).values * self._cube.area.sel(latitude=lat_inc, longitude=lon_inc).values)/100.0)
        # burnt_grid_area_percentage = burnt_grid_area / grid_area_land
        # print(grid_area_land)

        # create (lat, lon, time) of samples for samples above threshold
        above_threshold_samples_list = []
        above_threshold_samples_index = np.argwhere(
            sample_region_gwsi_ba_per_area_above_threshold
        )
        for index in above_threshold_samples_index:
            above_threshold_samples_list.append(
                (
                    sample_region.latitude.values[index[1]],
                    sample_region.longitude.values[index[2]],
                    sample_region.time.values[index[0]],
                ),
            )

        # now generate samples below threshold
        sample_region_gwsi_ba_per_area_below_threshold = (
            sample_region_gwsi_ba_per_area <= self._negative_samples_threshold
        )
        total_below_threshold = np.sum(sample_region_gwsi_ba_per_area_below_threshold)
        sample_len_below_threshold = sample_len_above_threshold
        logger.info("Samples below threshold={}".format(total_below_threshold))

        all_below_threshold_samples_index = np.argwhere(
            sample_region_gwsi_ba_per_area_below_threshold
        )
        below_threshold_samples_index = self._rng.choice(
            all_below_threshold_samples_index,
            size=sample_len_below_threshold,
            replace=False,
        )
        below_threshold_samples_list = []
        for index in below_threshold_samples_index:
            below_threshold_samples_list.append(
                (
                    sample_region.latitude.values[index[1]],
                    sample_region.longitude.values[index[2]],
                    sample_region.time.values[index[0]],
                ),
            )

        return above_threshold_samples_list, below_threshold_samples_list

    def compute_ground_truth(self, lat, lon, time):
        start_time = time + np.timedelta64(
            self._target_shift * self._days_per_week, "D"
        )
        end_time = time + np.timedelta64(
            (self._target_shift + self._target_length) * self._days_per_week, "D"
        )
        logger.debug(
            "Computing ground truth for lat={}, lon={}, time=[{},{}]".format(
                lat, lon, start_time, end_time
            )
        )

        values = (
            self._cube["gwis_ba"]
            .sel(
                latitude=lat,
                longitude=lon,
                time=slice(
                    start_time,
                    end_time,
                ),
            )
            .values
        )
        ground_truth = sum(values)

        return ground_truth

    def run(self):
        ##Africa
        # min_lon = -18
        # min_lat = -35
        # max_lon = 51
        # max_lat = 30

        # Europe
        min_lon = -25
        min_lat = 36
        max_lon = 50
        max_lat = 72

        # create list of samples to generate
        above_threshold_samples, below_threshold_samples = self.generate_samples_lists(
            min_lon=min_lon, min_lat=min_lat, max_lon=max_lon, max_lat=max_lat
        )
        samples = above_threshold_samples + below_threshold_samples

        logger.info("About to create {} samples".format(len(samples)))
        # now generate them and write to disk
        for idx in tqdm(range(0, len(samples))):
            if idx < self._first_sample_index:
                continue
            if self._is_sample_present(idx): 
                logger.info("Skipping sample {} generation.".format(idx))
                continue
            center_lat, center_lon, center_time = samples[idx]
            ground_truth = self.compute_ground_truth(
                center_lat, center_lon, center_time
            )
            graph = self.create_sample(
                center_lat=center_lat,
                center_lon=center_lon,
                center_time=center_time,
                ground_truth=ground_truth,
            )

            self._write_sample_to_disk(graph, idx)

    def _write_sample_to_disk(self, data, index):
        output_path = os.path.join(self._output_folder, "graph_{}.pt".format(index))
        torch.save(data, output_path)

    def _is_sample_present(self, index):
        output_path = os.path.join(self._output_folder, "graph_{}.pt".format(index))
        return os.path.exists(output_path)

    def _in_bounding_box(self, lat_lon, center_lat_lon, radius):
        lat, lon = lat_lon
        center_lat, center_lon = center_lat_lon
        return (
            lat <= center_lat + radius * self._sp_res
            and lat >= center_lat - radius * self._sp_res
            and lon >= center_lon - radius * self._sp_res
            and lon <= center_lon + radius * self._sp_res
        )

    def _create_neighbors(self, lat_lon, radius=1, include_self=False, normalize=False):
        """Create list of all neighbors inside a radius. Radius is measured in multiples of
        the spatial resolution.
        """
        lat, lon = lat_lon
        neighbors = []
        for lat_inc in range(-radius, radius + 1):
            for lon_inc in range(-radius, radius + 1):
                if not include_self and lat_inc == 0 and lon_inc == 0:
                    continue
                neighbors.append(
                    (lat + lat_inc * self._sp_res, lon + lon_inc * self._sp_res)
                )
        if normalize:
            neighbors = list(map(self._normalize_lat_lon, neighbors))
        return neighbors

    def _create_periphery_neighbors(
        self, lat_lon, radius=4, include_self=False, normalize=False
    ):
        """Create a list of neighbors in the periphery of a square with a specific radius around
        a vertex.
        """
        lat, lon = lat_lon
        neighbors = []
        for lat_inc in [-radius, 0, radius]:
            for lon_inc in [-radius, 0, radius]:
                if not include_self and lat_inc == 0 and lon_inc == 0:
                    continue
                neighbors.append(
                    (lat + lat_inc * self._sp_res, lon + lon_inc * self._sp_res)
                )
        if normalize:
            neighbors = list(map(self._normalize_lat_lon, neighbors))
        return neighbors

    def _normalize_lat_lon(self, lat_lon):
        lat, lon = lat_lon
        while lat > self._lat_max:
            lat -= 180.0
        while lat < self._lat_min:
            lat += 180.0
        while lon < self._lon_min:
            lon += 360.0
        while lon > self._lon_max:
            lon -= 360.0
        return lat, lon

    def _datetime64_to_ts(self, dt64):
        return (dt64 - np.datetime64("1970-01-01T00:00:00")) / np.timedelta64(1, "s")

    def _vertices_per_oci(self):
        all_long_range = []
        for oci in self._oci_input_vars:
            if oci not in OCI_BOUNDING_BOXES:
                continue
            for candidate_bb in OCI_BOUNDING_BOXES[oci]:

                lat_values = self._cube.latitude
                lat_values = lat_values.where(
                    (lat_values >= candidate_bb["min_lat"])
                    & (lat_values <= candidate_bb["max_lat"])
                )
                lat_values = lat_values[~np.isnan(lat_values)]
                lat_values = lat_values.values
                candidate_lat = np.take(lat_values, lat_values.size // 2)

                lon_values = self._cube.longitude
                lon_values = lon_values.where(
                    (lon_values >= candidate_bb["min_lon"])
                    & (lon_values <= candidate_bb["max_lon"])
                )
                lon_values = lon_values[~np.isnan(lon_values)]
                lon_values = lon_values.values
                candidate_lon = np.take(lon_values, lon_values.size // 2)

                logger.info(
                    "Using ({},{}) as location for oci {}".format(
                        candidate_lat, candidate_lon, oci
                    )
                )
                all_long_range.append((candidate_lat, candidate_lon))

        return all_long_range


def main(args):
    logging.basicConfig(level=logging.INFO)

    logger.debug("Torch version: {}".format(torch.__version__))
    logger.debug("Cuda available: {}".format(torch.cuda.is_available()))
    if torch.cuda.is_available():
        logger.debug("Torch cuda version: {}".format(torch.version.cuda))

    builder = DatasetBuilder(
        args.cube_path,
        args.cube_resolution,
        args.output_folder,
        args.split,
        args.positive_samples_threshold,
        args.negative_samples_threshold,
        args.first_sample_index,
        args.seed,
        args.target_shift,
        args.target_length,
    )
    builder.run()


if __name__ == "__main__":

    parser = argparse.ArgumentParser(description="Create dataset")
    parser.add_argument(
        "--cube-path",
        metavar="PATH",
        type=str,
        action="store",
        dest="cube_path",
        default="../1d_SeasFireCube.zarr",
        help="Cube path",
    )
    parser.add_argument(
        "--cube-resolution",
        metavar="RESOLUTION",
        type=str,
        action="store",
        dest="cube_resolution",
        default="100km",
        help="Cube resolution. Can be 100km or 25km.",
    )
    parser.add_argument(
        "--output-folder",
        metavar="KEY",
        type=str,
        action="store",
        dest="output_folder",
        default="binary_data",
        help="Output folder",
    )
    parser.add_argument(
        "--split",
        metavar="KEY",
        type=str,
        action="store",
        dest="split",
        default="val",
        help="Split type. Can be train, test, val.",
    )
    parser.add_argument(
        "--positive-samples-threshold",
        metavar="KEY",
        type=float,
        action="store",
        dest="positive_samples_threshold",
<<<<<<< HEAD
        default=0.0,
=======
        default=0.001,
>>>>>>> e312fc42
        help="Positive sample threshold",
    )
    parser.add_argument(
        "--negative-samples-threshold",
        metavar="KEY",
        type=float,
        action="store",
        dest="negative_samples_threshold",
        default=0.0,
        help="Negative sample threshold",
    )
    parser.add_argument(
        "--seed",
        metavar="INT",
        type=int,
        action="store",
        dest="seed",
        default=17,
        help="Seed for random number generation",
    )
    parser.add_argument(
        "--first-sample-index",
        metavar="INT",
        type=int,
        action="store",
        dest="first_sample_index",
        default=0,
        help="Generate samples starting from a specific sample index. Allows to resume dataset creation.",
    )
    parser.add_argument(
        "--target-shift",
        metavar="KEY",
        type=int,
        action="store",
        dest="target_shift",
        default=0,
        help="Target shift. How far in the future does the target period start. Measured in weeks.",
    )
    parser.add_argument(
        "--target-length",
        metavar="KEY",
        type=int,
        action="store",
        dest="target_length",
        default=4,
        help="Target length. How long does the target period last. Measured in weeks.",
    )
    args = parser.parse_args()
    main(args)<|MERGE_RESOLUTION|>--- conflicted
+++ resolved
@@ -846,11 +846,7 @@
         type=float,
         action="store",
         dest="positive_samples_threshold",
-<<<<<<< HEAD
-        default=0.0,
-=======
         default=0.001,
->>>>>>> e312fc42
         help="Positive sample threshold",
     )
     parser.add_argument(
