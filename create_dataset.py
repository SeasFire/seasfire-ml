--- conflicted
+++ resolved
@@ -277,34 +277,12 @@
         )
 
     def generate_samples(self, min_lon, min_lat, max_lon, max_lat):
-<<<<<<< HEAD
-        # time depending on split
-        start_time = 0
-        end_time = 0
-
-        if self.split == 'train':    
-            start_time, end_time = self.time_train
-            start_time += self.weeks
-            end_time = end_time - self.target_shift
-        if self.split == 'val':    
-            start_time, end_time = self.time_val
-            start_time += self.weeks
-            end_time = end_time - self.target_shift
-        if self.split == 'test':    
-            start_time, end_time = self.time_test
-            end_time = end_time - self.target_shift # last week does not have ground_truth
-        
-        total_time = end_time-start_time
-        
-        logger.info("Creating sample region")
-=======
         logger.info("Generating sample list for split={}".format(self.split))
         logger.info(
             "Generating from week={} to week={}".format(
                 self._start_time, self._end_time
             )
         )
->>>>>>> 2947c191
 
         # define sample region
         sample_region = self.cube.sel(
@@ -355,44 +333,7 @@
                 ),
             )
 
-<<<<<<< HEAD
-        # Sample nodes above threshold
-        # for each node call create_sample() to build the graph
-        for time_index in range(0, total_time):
-            for lat_inc in sample_region.latitude.values:
-                for lon_inc in sample_region.longitude.values:
-                    burnt_grid_area = sample_region.gwis_ba.sel(latitude=lat_inc, longitude=lon_inc).isel(time=time_index).values
-                    if burnt_grid_area > 0.0:
-
-                        # Percentage of burnt area to all grid area 
-                        grid_area = self.cube.area.sel(latitude=lat_inc, longitude=lon_inc).values
-                        burnt_grid_area_percentage = burnt_grid_area / grid_area
-                        print(grid_area)
-
-                        # Percentage of burnt area to all grid area without Wetlands, permanent snow_ice and water bodies
-                        # grid_area_land = (self.cube.area.sel(latitude=lat_inc, longitude=lon_inc).values 
-                        #                   -(self.cube.lccs_class_4.sel(latitude=lat_inc, longitude=lon_inc).isel(time=58).values * self.cube.area.sel(latitude=lat_inc, longitude=lon_inc).values/100.0) 
-                        #                   -(self.cube.lccs_class_7.sel(latitude=lat_inc, longitude=lon_inc).isel(time=58).values * self.cube.area.sel(latitude=lat_inc, longitude=lon_inc).values/100.0) 
-                        #                   -(self.cube.lccs_class_8.sel(latitude=lat_inc, longitude=lon_inc).isel(time=58).values * self.cube.area.sel(latitude=lat_inc, longitude=lon_inc).values)/100.0)
-                        # burnt_grid_area_percentage = burnt_grid_area / grid_area_land
-                        # print(grid_area_land)
-
-                        if burnt_grid_area_percentage >= self.positive_samples_threshold:
-                            logger.info("Positive sample found.")
-
-                            target_period = time_index + self.target_shift
-                            ground_truth = sum(sample_region.gwis_ba.sel(latitude=lat_inc, longitude=lon_inc).isel(time=slice(time_index, target_period)).values)
-
-                            center_lat = lat_inc
-                            center_lon = lon_inc
-                            center_time = start_time + time_index
-
-                            samples_list.append((center_lat, center_lon, center_time, ground_truth))
-                
-        return samples_list      
-=======
         return samples_list
->>>>>>> 2947c191
 
     def compute_ground_truth(self, lat, lon, time):
         logger.debug(
