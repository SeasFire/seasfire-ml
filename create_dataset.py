--- conflicted
+++ resolved
@@ -515,10 +515,6 @@
     def _sample_wrt_threshold(
         self, sample_region, sample_region_gwsi_ba_per_area, strategy
     ):
-<<<<<<< HEAD
-        size = 0
-=======
->>>>>>> 16fe17bd
         if strategy == "above-threshold":
             sample_region_gwsi_ba_per_area_wrt_threshold = (
                 sample_region_gwsi_ba_per_area > self._positive_samples_threshold
