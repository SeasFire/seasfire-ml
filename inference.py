#!/usr/bin/env python3
import logging
import argparse
import pickle as pkl
from tqdm import tqdm

import torch
import torch_geometric
from torchmetrics import AUROC, Accuracy, AveragePrecision, F1Score
from graph_dataset import GraphDataset
from torch_geometric.data import Data


logger = logging.getLogger(__name__)
device = torch.device("cuda" if torch.cuda.is_available() else "cpu")


def test(model, loader, criterion, task):

    model = model.to(device)

    with torch.no_grad():
        model.eval()

        test_metrics_dict = {"Preds": [], "Target": []}
        test_metrics = [
            Accuracy(task="multiclass", num_classes=2).to(device),
            F1Score(task="multiclass", num_classes=2, average="macro").to(device),
            AveragePrecision(task="multiclass", num_classes=2).to(device),
            AUROC(task="multiclass", num_classes=2).to(device),
        ]

        test_predictions = []
        test_labels = []

        for data in tqdm(loader):
            if isinstance(data, Data):
                data = data.to(device)
                x = data.x
                y = data.y
                edge_index = data.edge_index
                batch = data.batch
            else:
                x = data[0].to(device)
                y = data[1].to(device)
                edge_index = None
                batch = None

            preds = model(x, edge_index, None, None, batch)

            if task == "regression":
                y = y.unsqueeze(1)

            test_predictions.append(preds)
            test_labels.append(y)

            if task == "binary":
                y_class = torch.argmax(y, dim=1)
                for metric in test_metrics:
                    metric.update(preds, y_class)

        test_loss = criterion(torch.cat(test_labels), torch.cat(test_predictions))
        logger.info(f" | Test Loss: {test_loss}")

        # #Count zeros and ones in predictions and true values
        # pred_new = torch.argmax(torch.cat(test_predictions), dim=1)
        # print("Count zeros and ones in y_pred: ", torch.bincount(pred_new))
        # y_new = torch.argmax(torch.cat(test_labels), dim=1)
        # print("Count zeros and ones in y_true: ", torch.bincount(y_new))

        if task == "binary":
            for metric, metric_name in zip(
                test_metrics, ["Accuracy", "F1Score", "Average Precision", "AUROC"]
            ):
                temp = metric.compute()
                logger.info(f"| Test {metric_name}: {(temp):.4f}")
                metric.reset()
            test_metrics_dict["Preds"].append(
                (torch.argmax(torch.cat(test_predictions), dim=1))
                .cpu()
                .detach()
                .numpy()
            )
            test_metrics_dict["Target"].append(
                torch.cat(test_labels).cpu().detach().numpy()
            )
        elif task == "regression":
            test_metrics_dict["Preds"].append(
                torch.cat(test_predictions).cpu().detach().numpy()
            )
            test_metrics_dict["Target"].append(
                torch.cat(test_labels).cpu().detach().numpy()
            )

        with open("test_metrics.pkl", "wb") as file:
            pkl.dump(test_metrics_dict, file)


def main(args):
    logging.basicConfig(level=logging.INFO)
    logger.addHandler(logging.FileHandler("logs.log"))

    logger.info("Torch version: {}".format(torch.__version__))
    logger.info("Cuda available: {}".format(torch.cuda.is_available()))
    if torch.cuda.is_available():
        logger.info("Torch cuda version: {}".format(torch.version.cuda))

    model_info = torch.load(args.model_path)
    model = model_info["model"]
    criterion = model_info["criterion"]
    transform = model_info["transform"]
    model_name = model_info["name"]
    
    logger.info("Using model={}".format(model_name))

    logger.info("Using target month={}".format(args.target_month))
    transform.target_month = args.target_month

    test_dataset = GraphDataset(
        root_dir=args.test_path,
        transform=transform,
    )

    if model_name in [
        "AttentionGNN-TGCN2",
<<<<<<< HEAD
        "best_AttentionGNN-TGatConv",
=======
        "AttentionGNN-TGatConv",
        "Attention2GNN-TGCN2",
        "Attention2GNN-TGatConv",
>>>>>>> ff19bfc8
    ]:
        loader_class = torch_geometric.loader.DataLoader
    elif model_name == "GRU":
        loader_class = torch.utils.data.DataLoader
    else:
        raise ValueError("Invalid model")

    loader = loader_class(
        test_dataset,
        batch_size=args.batch_size,
    )

    test(model=model, loader=loader, criterion=criterion, task=args.task)


if __name__ == "__main__":

    parser = argparse.ArgumentParser(description="Train Models")
    parser.add_argument(
        "-t",
        "--test-path",
        metavar="PATH",
        type=str,
        action="store",
        dest="test_path",
        default="data/test",
        help="Test set path",
    )
    parser.add_argument(
        "-m",
        "--model-name",
        metavar="KEY",
        type=str,
        action="store",
        dest="model_name",
<<<<<<< HEAD
        default="AttentionGNN-TGatConv",
=======
        default="Attention2GNN-TGatConv",
>>>>>>> ff19bfc8
        help="Model name",
    )
    parser.add_argument(
        "--model-path",
        metavar="PATH",
        type=str,
        action="store",
        dest="model_path",
        default="best_AttentionGNN-TGatConv-month3.pt",
        help="Path to save the trained model",
    )
    parser.add_argument(
        "--task",
        metavar="KEY",
        type=str,
        action="store",
        dest="task",
        default="binary",
        help="Model task",
    )
    parser.add_argument(
        "-b",
        "--batch-size",
        metavar="KEY",
        type=int,
        action="store",
        dest="batch_size",
        default=32,
        help="Batch size",
    )
    parser.add_argument(
        "--target-month",
        metavar="KEY",
        type=int,
        action="store",
        dest="target_month",
        default=2,
        help="Target month",
    )
    args = parser.parse_args()
    main(args)<|MERGE_RESOLUTION|>--- conflicted
+++ resolved
@@ -123,13 +123,9 @@
 
     if model_name in [
         "AttentionGNN-TGCN2",
-<<<<<<< HEAD
-        "best_AttentionGNN-TGatConv",
-=======
         "AttentionGNN-TGatConv",
         "Attention2GNN-TGCN2",
         "Attention2GNN-TGatConv",
->>>>>>> ff19bfc8
     ]:
         loader_class = torch_geometric.loader.DataLoader
     elif model_name == "GRU":
@@ -165,11 +161,7 @@
         type=str,
         action="store",
         dest="model_name",
-<<<<<<< HEAD
-        default="AttentionGNN-TGatConv",
-=======
         default="Attention2GNN-TGatConv",
->>>>>>> ff19bfc8
         help="Model name",
     )
     parser.add_argument(
