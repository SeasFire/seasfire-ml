#!/usr/bin/env python3

import torch
from tqdm import tqdm
import logging
import os
import torch_geometric
import argparse
import numpy as np
import random
import matplotlib.pyplot as plt

from models import AttentionGNN
from graph_dataset import GraphDataset
from transforms import StandardScaling
import torch.nn.functional as F
from torchmetrics import AUROC, Accuracy, AveragePrecision, F1Score

logger = logging.getLogger(__name__)
device = torch.device("cuda" if torch.cuda.is_available() else "cpu")

def test(model, test_loader, criterion, task):
    with torch.no_grad():
        model.eval()

<<<<<<< HEAD
        accuracy_test = Accuracy(task="multiclass", num_classes=2).to(device)
        # F1_score_test = F1Score(task = 'multiclass', num_classes = 2).to(device) #micro
        F1_score_test = F1Score(task = 'multiclass', num_classes = 2, average='macro').to(device) #macro
        avprc_test= AveragePrecision(task="multiclass", num_classes = 2).to(device)
        auroc_test= AUROC(task="multiclass", num_classes = 2).to(device)
=======
        metrics = [
            Accuracy(task="multiclass", num_classes=2).to(device),
            F1Score(task = 'binary', num_classes = 2).to(device),
            AveragePrecision(task="multiclass", num_classes = 2).to(device),
            AUROC(task="multiclass", num_classes = 2).to(device)
        ]
>>>>>>> b913037e

        test_predictions = []
        test_labels = []

        for data in tqdm(test_loader):
            data = data.to(device)

            preds = model(data.x, data.edge_index, task, data.batch)
            y = data.y

            test_predictions.append(preds)
            test_labels.append(y)

            if task == 'binary':
                y_class = torch.argmax(y, dim=1)
                for metric in metrics: 
                    metric.update(preds, y_class)
                
        test_loss = criterion(torch.cat(test_labels), torch.cat(test_predictions))
        print(f" | Test Loss: {test_loss}")

        if task == 'binary':
            for metric in metrics: 
                print(f'Test {metric.__class__.__name}: {(metric.compute()):.4f}')
                metric.reset()

def main(args):
    FileOutputHandler = logging.FileHandler("logs.log")
    logger.addHandler(FileOutputHandler)

    logger.debug("Torch version: {}".format(torch.__version__))
    logger.debug("Cuda available: {}".format(torch.cuda.is_available()))
    if torch.cuda.is_available():
        logger.debug("Torch cuda version: {}".format(torch.version.cuda))

    model_info = torch.load(args.model_path)
    model = model_info['model']
    criterion = model_info['criterion']
    scaler = model_info['scaler']
    model_name = model_info['name']

    test_dataset = GraphDataset(root_dir=args.test_path, transform=scaler)
    test_loader = torch_geometric.loader.DataLoader(
        test_dataset, batch_size=args.batch_size
    )
    
    test(model, test_loader, criterion, args.task)

if __name__ == "__main__":

    parser = argparse.ArgumentParser(description="Train Models")
    parser.add_argument(
        "-t",
        "--test-path",
        metavar="PATH",
        type=str,
        action="store",
        dest="test_path",
        default="data/test/",
        help="Test set path",
    )
    parser.add_argument(
        "-m",
        "--model_name",
        metavar="KEY",
        type=str,
        action="store",
        dest="model_name",
        default="AttentionGNN",
        help="Model name",
    )
    parser.add_argument(
        "--model-path",
        metavar="PATH",
        type=str,
        action="store",
        dest="model_path",
        default="best_binary_attention_model.pt",
        help="Path to save the trained model",
    )
    parser.add_argument(
        "--task",
        metavar="KEY",
        type=str,
        action="store",
        dest="task",
        default="binary",
        help="Model task",
    )
    parser.add_argument(
        "-b",
        "--batch-size",
        metavar="KEY",
        type=int,
        action="store",
        dest="batch_size",
        default=16,
        help="Batch size",
    )

    args = parser.parse_args()
    main(args)<|MERGE_RESOLUTION|>--- conflicted
+++ resolved
@@ -23,20 +23,12 @@
     with torch.no_grad():
         model.eval()
 
-<<<<<<< HEAD
-        accuracy_test = Accuracy(task="multiclass", num_classes=2).to(device)
-        # F1_score_test = F1Score(task = 'multiclass', num_classes = 2).to(device) #micro
-        F1_score_test = F1Score(task = 'multiclass', num_classes = 2, average='macro').to(device) #macro
-        avprc_test= AveragePrecision(task="multiclass", num_classes = 2).to(device)
-        auroc_test= AUROC(task="multiclass", num_classes = 2).to(device)
-=======
         metrics = [
             Accuracy(task="multiclass", num_classes=2).to(device),
             F1Score(task = 'binary', num_classes = 2).to(device),
             AveragePrecision(task="multiclass", num_classes = 2).to(device),
             AUROC(task="multiclass", num_classes = 2).to(device)
         ]
->>>>>>> b913037e
 
         test_predictions = []
         test_labels = []
