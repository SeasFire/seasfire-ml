--- conflicted
+++ resolved
@@ -222,15 +222,11 @@
             metric.reset()
 
         save_model(model, criterion, "last", model_name, out_dir)
-<<<<<<< HEAD
-        if val_metrics_dict["AveragePrecision (AUPRC)"][epoch - 1] > current_max_avg and epoch > 10 and val_metrics_dict["F1Score"][epoch - 1] > 0.55:
-=======
         if (
             epoch > 10
             and val_metrics_dict["AveragePrecision (AUPRC)"][epoch - 1] > current_max_avg
             and val_metrics_dict["F1Score"][epoch - 1] > 0.5
         ):
->>>>>>> 7aa0b4ee
             current_max_avg = val_metrics_dict["AveragePrecision (AUPRC)"][epoch - 1]
             logger.info("Found new best model in epoch {}".format(epoch))
             save_model(model, criterion, "best", model_name, out_dir)
